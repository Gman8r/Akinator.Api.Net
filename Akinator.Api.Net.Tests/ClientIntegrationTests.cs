--- conflicted
+++ resolved
@@ -280,91 +280,6 @@
                 }
             }
         }
-<<<<<<< HEAD
-        
-        [TestMethod]
-        public async Task SimpleWorkflowTest_France_Animal()
-        {
-            using (IAkinatorClient client = new AkinatorClient(Language.France, ServerType.Animal))
-            {
-                var question = await client.StartNewGame();
-                while (true)
-                {
-                    var nextQuestion = await client.Answer(AnswerOptions.Yes);
-                    if (!client.GuessIsDue(nextQuestion))
-                    {
-                        continue;
-                    }
-
-                    var guess = await client.GetGuess();
-                    if (!guess.Any())
-                    {
-                        Assert.Fail("No guess was found");
-                    }
-                    else
-                    {
-                        break;
-                    }
-                }
-            }
-        }
-
-        [TestMethod]
-        public async Task SimpleWorkflowTest_France_Object()
-        {
-            using (IAkinatorClient client = new AkinatorClient(Language.France, ServerType.Animal))
-            {
-                var question = await client.StartNewGame();
-                while (true)
-                {
-                    var nextQuestion = await client.Answer(AnswerOptions.Yes);
-                    if (!client.GuessIsDue(nextQuestion))
-                    {
-                        continue;
-                    }
-
-                    var guess = await client.GetGuess();
-                    if (!guess.Any())
-                    {
-                        Assert.Fail("No guess was found");
-                    }
-                    else
-                    {
-                        break;
-                    }
-                }
-            }
-        }
-
-        [TestMethod]
-        public async Task SimpleWorkflowTest_France_Person()
-        {
-            using (IAkinatorClient client = new AkinatorClient(Language.France, ServerType.Person))
-            {
-                var question = await client.StartNewGame();
-                while (true)
-                {
-                    var nextQuestion = await client.Answer(AnswerOptions.Yes);
-                    if (!client.GuessIsDue(nextQuestion))
-                    {
-                        continue;
-                    }
-
-                    var guess = await client.GetGuess();
-                    if (!guess.Any())
-                    {
-                        Assert.Fail("No guess was found");
-                    }
-                    else
-                    {
-                        break;
-                    }
-                }
-            }
-        }
-
-=======
->>>>>>> 9da9a197
 
         [TestMethod]
         [ExpectedException(typeof(OperationCanceledException))]
@@ -436,5 +351,86 @@
                 Assert.AreEqual(2, question.Step);
             }
         }
+      
+      [TestMethod]
+        public async Task SimpleWorkflowTest_France_Animal()
+        {
+            using (IAkinatorClient client = new AkinatorClient(Language.France, ServerType.Animal))
+            {
+                var question = await client.StartNewGame();
+                while (true)
+                {
+                    var nextQuestion = await client.Answer(AnswerOptions.Yes);
+                    if (!client.GuessIsDue(nextQuestion))
+                    {
+                        continue;
+                    }
+
+                    var guess = await client.GetGuess();
+                    if (!guess.Any())
+                    {
+                        Assert.Fail("No guess was found");
+                    }
+                    else
+                    {
+                        break;
+                    }
+                }
+            }
+        }
+
+        [TestMethod]
+        public async Task SimpleWorkflowTest_France_Object()
+        {
+            using (IAkinatorClient client = new AkinatorClient(Language.France, ServerType.Animal))
+            {
+                var question = await client.StartNewGame();
+                while (true)
+                {
+                    var nextQuestion = await client.Answer(AnswerOptions.Yes);
+                    if (!client.GuessIsDue(nextQuestion))
+                    {
+                        continue;
+                    }
+
+                    var guess = await client.GetGuess();
+                    if (!guess.Any())
+                    {
+                        Assert.Fail("No guess was found");
+                    }
+                    else
+                    {
+                        break;
+                    }
+                }
+            }
+        }
+
+        [TestMethod]
+        public async Task SimpleWorkflowTest_France_Person()
+        {
+            using (IAkinatorClient client = new AkinatorClient(Language.France, ServerType.Person))
+            {
+                var question = await client.StartNewGame();
+                while (true)
+                {
+                    var nextQuestion = await client.Answer(AnswerOptions.Yes);
+                    if (!client.GuessIsDue(nextQuestion))
+                    {
+                        continue;
+                    }
+
+                    var guess = await client.GetGuess();
+                    if (!guess.Any())
+                    {
+                        Assert.Fail("No guess was found");
+                    }
+                    else
+                    {
+                        break;
+                    }
+                }
+            }
+        }
     }
 }